--- conflicted
+++ resolved
@@ -290,30 +290,6 @@
         for idx, (doc, target, label, rank) in enumerate(tqdm(data_loader, desc="Training")):
             mlm_loss = encoder.mlm_pretrain(doc)
             loss = mlm_loss
-<<<<<<< HEAD
-
-            loss.backward()
-            optimizer_en.step()
-            if config['scheduler'] == 'required':
-                scheduler_en.step()
-            optimizer_en.zero_grad()
-
-            train_loss += loss.item()
-        # F1 Score & NDCG & Downstream ACC
-        if (epoch + 1) % 10 == 0:
-            doc_emb = generate_document_embedding(encoder, data_loader)
-            val_acc = evaluate_downstream(doc_emb, targets, training_set, validation_set) 
-            record = open('./'+config['member']+'_mlm'+config['mlm_pretrain']+'_sheduler'+config['scheduler']+'.txt', 'a')
-            record.write('------'+str(epoch)+'------')
-            record.write('ACC: '+str(val_acc))
-            record.write('-------------------------------')
-            record.close()
-            print('------'+str(epoch)+'------')
-            print('ACC: '+str(val_acc))
-            print('-------------------------------')
-        print("[{}/{}] Training Loss: {}".format(epoch+1, config['epochs'], train_loss/len(data_loader)))
-
-=======
 
             loss.backward()
             optimizer_en.step()
@@ -336,7 +312,6 @@
             print('-------------------------------')
         print("[{}/{}] Training Loss: {}".format(epoch+1, config['epochs'], train_loss/len(data_loader)))
 
->>>>>>> bfeff6ae
     return encoder
 if __name__ == '__main__':
     parser = argparse.ArgumentParser(description='document decomposition.')
